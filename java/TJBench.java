/*
 * Copyright (C)2009-2013 D. R. Commander.  All Rights Reserved.
 *
 * Redistribution and use in source and binary forms, with or without
 * modification, are permitted provided that the following conditions are met:
 *
 * - Redistributions of source code must retain the above copyright notice,
 *   this list of conditions and the following disclaimer.
 * - Redistributions in binary form must reproduce the above copyright notice,
 *   this list of conditions and the following disclaimer in the documentation
 *   and/or other materials provided with the distribution.
 * - Neither the name of the libjpeg-turbo Project nor the names of its
 *   contributors may be used to endorse or promote products derived from this
 *   software without specific prior written permission.
 *
 * THIS SOFTWARE IS PROVIDED BY THE COPYRIGHT HOLDERS AND CONTRIBUTORS "AS IS",
 * AND ANY EXPRESS OR IMPLIED WARRANTIES, INCLUDING, BUT NOT LIMITED TO, THE
 * IMPLIED WARRANTIES OF MERCHANTABILITY AND FITNESS FOR A PARTICULAR PURPOSE
 * ARE DISCLAIMED.  IN NO EVENT SHALL THE COPYRIGHT HOLDERS OR CONTRIBUTORS BE
 * LIABLE FOR ANY DIRECT, INDIRECT, INCIDENTAL, SPECIAL, EXEMPLARY, OR
 * CONSEQUENTIAL DAMAGES (INCLUDING, BUT NOT LIMITED TO, PROCUREMENT OF
 * SUBSTITUTE GOODS OR SERVICES; LOSS OF USE, DATA, OR PROFITS; OR BUSINESS
 * INTERRUPTION) HOWEVER CAUSED AND ON ANY THEORY OF LIABILITY, WHETHER IN
 * CONTRACT, STRICT LIABILITY, OR TORT (INCLUDING NEGLIGENCE OR OTHERWISE)
 * ARISING IN ANY WAY OUT OF THE USE OF THIS SOFTWARE, EVEN IF ADVISED OF THE
 * POSSIBILITY OF SUCH DAMAGE.
 */

import java.io.*;
import java.awt.image.*;
import javax.imageio.*;
import java.util.*;
import org.libjpegturbo.turbojpeg.*;

class TJBench {

  static final int YUVENCODE = 1;
  static final int YUVDECODE = 2;
  static final int YUVCOMPRESS = 3;

  static int flags = 0, yuv = 0, quiet = 0, pf = TJ.PF_BGR, yuvpad = 1;
  static boolean compOnly, decompOnly, doTile;

  static final String[] pixFormatStr = {
    "RGB", "BGR", "RGBX", "BGRX", "XBGR", "XRGB", "GRAY"
  };

  static final String[] subNameLong = {
    "4:4:4", "4:2:2", "4:2:0", "GRAY", "4:4:0", "4:1:1"
  };

  static final String[] subName = {
    "444", "422", "420", "GRAY", "440", "411"
  };

  static final String[] csName = {
    "RGB", "YCbCr", "GRAY", "CMYK", "YCCK"
  };

  static TJScalingFactor sf;
  static int xformOp = TJTransform.OP_NONE, xformOpt = 0;
  static double benchTime = 5.0;


  static final double getTime() {
    return (double)System.nanoTime() / 1.0e9;
  }


  static String formatName(int subsamp, int cs) {
    if (cs == TJ.CS_YCbCr)
      return subNameLong[subsamp];
    else if (cs == TJ.CS_YCCK)
      return csName[cs] + " " + subNameLong[subsamp];
    else
      return csName[cs];
  }


  static String sigFig(double val, int figs) {
    String format;
    int digitsAfterDecimal = figs - (int)Math.ceil(Math.log10(Math.abs(val)));
    if (digitsAfterDecimal < 1)
      format = new String("%.0f");
    else
      format = new String("%." + digitsAfterDecimal + "f");
    return String.format(format, val);
  }


  static byte[] loadImage(String fileName, int[] w, int[] h, int pixelFormat)
                          throws Exception {
    BufferedImage img = ImageIO.read(new File(fileName));
    if (img == null)
      throw new Exception("Could not read " + fileName);
    w[0] = img.getWidth();
    h[0] = img.getHeight();
    int[] rgb = img.getRGB(0, 0, w[0], h[0], null, 0, w[0]);
    int ps = TJ.getPixelSize(pixelFormat);
    int rindex = TJ.getRedOffset(pixelFormat);
    int gindex = TJ.getGreenOffset(pixelFormat);
    int bindex = TJ.getBlueOffset(pixelFormat);
    byte[] dstBuf = new byte[w[0] * h[0] * ps];
    int pixels = w[0] * h[0], dstPtr = 0, rgbPtr = 0;
    while (pixels-- > 0) {
      dstBuf[dstPtr + rindex] = (byte)((rgb[rgbPtr] >> 16) & 0xff);
      dstBuf[dstPtr + gindex] = (byte)((rgb[rgbPtr] >> 8) & 0xff);
      dstBuf[dstPtr + bindex] = (byte)(rgb[rgbPtr] & 0xff);
      dstPtr += ps;
      rgbPtr++;
    }
    return dstBuf;
  }


  static void saveImage(String fileName, byte[] srcBuf, int w, int h,
                        int pixelFormat) throws Exception {
    BufferedImage img = new BufferedImage(w, h, BufferedImage.TYPE_INT_RGB);
    int pixels = w * h, srcPtr = 0;
    int ps = TJ.getPixelSize(pixelFormat);
    int rindex = TJ.getRedOffset(pixelFormat);
    int gindex = TJ.getGreenOffset(pixelFormat);
    int bindex = TJ.getBlueOffset(pixelFormat);
    for (int y = 0; y < h; y++) {
      for (int x = 0; x < w; x++, srcPtr += ps) {
        int pixel = (srcBuf[srcPtr + rindex] & 0xff) << 16 |
                    (srcBuf[srcPtr + gindex] & 0xff) << 8 |
                    (srcBuf[srcPtr + bindex] & 0xff);
        img.setRGB(x, y, pixel);
      }
    }
    ImageIO.write(img, "bmp", new File(fileName));
  }


  /* Decompression test */
  static void decompTest(byte[] srcBuf, byte[][] jpegBuf, int[] jpegSize,
                         byte[] dstBuf, int w, int h, int subsamp,
                         int jpegQual, String fileName, int tilew, int tileh)
                         throws Exception {
    String qualStr = new String(""), sizeStr, tempStr;
    TJDecompressor tjd;
    double start, elapsed;
    int ps = TJ.getPixelSize(pf), i;
    int scaledw = sf.getScaled(w);
    int scaledh = sf.getScaled(h);
    int yuvSize = TJ.bufSizeYUV(scaledw, yuvpad, scaledh, subsamp), bufsize;
    int pitch = scaledw * ps;
    YUVImage yuvImage = null;

    if (jpegQual > 0)
      qualStr = new String("_Q" + jpegQual);

    tjd = new TJDecompressor();

    int bufSize = (yuv == YUVDECODE ? yuvSize : pitch * scaledh);
    if (dstBuf == null)
      dstBuf = new byte[bufSize];

    /* Set the destination buffer to gray so we know whether the decompressor
       attempted to write to it */
    Arrays.fill(dstBuf, (byte)127);

    /* Execute once to preload cache */
    tjd.setSourceImage(jpegBuf[0], jpegSize[0]);
    if (yuv == YUVDECODE) {
      yuvImage = new YUVImage(dstBuf, scaledw, yuvpad, scaledh, subsamp);
      tjd.decompressToYUV(yuvImage, flags);
    }
    else
      tjd.decompress(dstBuf, 0, 0, scaledw, pitch, scaledh, pf, flags);

    /* Benchmark */
    for (i = 0, start = getTime(); (elapsed = getTime() - start) < benchTime;
         i++) {
      int tile = 0;
      if (yuv == YUVDECODE)
        tjd.decompressToYUV(yuvImage, flags);
      else {
        for (int y = 0; y < h; y += tileh) {
          for (int x = 0; x < w; x += tilew, tile++) {
            int width = doTile ? Math.min(tilew, w - x) : scaledw;
            int height = doTile ? Math.min(tileh, h - y) : scaledh;
            tjd.setSourceImage(jpegBuf[tile], jpegSize[tile]);
            tjd.decompress(dstBuf, x, y, width, pitch, height, pf, flags);
          }
        }
      }
    }

    tjd = null;
    for (i = 0; i < jpegBuf.length; i++)
      jpegBuf[i] = null;
    jpegBuf = null;  jpegSize = null;
    System.gc();

    if (quiet != 0)
      System.out.println(
        sigFig((double)(w * h) / 1000000. * (double)i / elapsed, 4));
    else {
      System.out.format("D--> Frame rate:           %f fps\n",
                        (double)i / elapsed);
      System.out.format("     Dest. throughput:     %f Megapixels/sec\n",
                        (double)(w * h) / 1000000. * (double)i / elapsed);
    }

    if (sf.getNum() != 1 || sf.getDenom() != 1)
      sizeStr = new String(sf.getNum() + "_" + sf.getDenom());
    else if (tilew != w || tileh != h)
      sizeStr = new String(tilew + "x" + tileh);
    else
      sizeStr = new String("full");
    if (decompOnly)
      tempStr = new String(fileName + "_" + sizeStr +
                           (yuv != 0 ? ".yuv" : ".bmp"));
    else
      tempStr = new String(fileName + "_" + subName[subsamp] + qualStr +
                           "_" + sizeStr + (yuv != 0 ? ".yuv" : ".bmp"));

    if (yuv == YUVDECODE) {
      FileOutputStream fos = new FileOutputStream(tempStr);
      fos.write(dstBuf, 0, yuvSize);
      fos.close();
    } else {
      saveImage(tempStr, dstBuf, scaledw, scaledh, pf);
      int ndx = tempStr.indexOf('.');
      tempStr = new String(tempStr.substring(0, ndx) + "-err.bmp");
      if (srcBuf != null && sf.getNum() == 1 && sf.getDenom() == 1) {
        if (quiet == 0)
          System.out.println("Compression error written to " + tempStr + ".");
        if (subsamp == TJ.SAMP_GRAY) {
          for (int y = 0, index = 0; y < h; y++, index += pitch) {
            for (int x = 0, index2 = index; x < w; x++, index2 += ps) {
              int rindex = index2 + TJ.getRedOffset(pf);
              int gindex = index2 + TJ.getGreenOffset(pf);
              int bindex = index2 + TJ.getBlueOffset(pf);
              int lum = (int)((double)(srcBuf[rindex] & 0xff) * 0.299 +
                              (double)(srcBuf[gindex] & 0xff) * 0.587 +
                              (double)(srcBuf[bindex] & 0xff) * 0.114 + 0.5);
              if (lum > 255) lum = 255;
              if (lum < 0) lum = 0;
              dstBuf[rindex] = (byte)Math.abs((dstBuf[rindex] & 0xff) - lum);
              dstBuf[gindex] = (byte)Math.abs((dstBuf[gindex] & 0xff) - lum);
              dstBuf[bindex] = (byte)Math.abs((dstBuf[bindex] & 0xff) - lum);
            }
          }
        } else {
          for (int y = 0; y < h; y++)
            for (int x = 0; x < w * ps; x++)
              dstBuf[pitch * y + x] =
                (byte)Math.abs((dstBuf[pitch * y + x] & 0xff) -
                               (srcBuf[pitch * y + x] & 0xff));
        }
        saveImage(tempStr, dstBuf, w, h, pf);
      }
    }
  }


  static void doTestYUV(byte[] srcBuf, int w, int h, int subsamp,
                        String fileName) throws Exception {
    TJCompressor tjc;
    byte[] dstBuf;
    double start, elapsed;
    int ps = TJ.getPixelSize(pf), i;
    int yuvSize = 0;
    YUVImage yuvImage;

    yuvSize = TJ.bufSizeYUV(w, yuvpad, h, subsamp);
    dstBuf = new byte[yuvSize];

    if (quiet == 0)
      System.out.format(">>>>>  %s (%s) <--> YUV %s  <<<<<\n",
        pixFormatStr[pf],
        (flags & TJ.FLAG_BOTTOMUP) != 0 ? "Bottom-up" : "Top-down",
        subNameLong[subsamp]);

    if (quiet == 1)
      System.out.format("%s\t%s\t%s\tN/A\t", pixFormatStr[pf],
                        (flags & TJ.FLAG_BOTTOMUP) != 0 ? "BU" : "TD",
                        subNameLong[subsamp]);

    tjc = new TJCompressor(srcBuf, 0, 0, w, 0, h, pf);
    tjc.setSubsamp(subsamp);

    /* Execute once to preload cache */
    yuvImage = new YUVImage(dstBuf, w, yuvpad, h, subsamp);
    tjc.encodeYUV(yuvImage, flags);

    /* Benchmark */
    for (i = 0, start = getTime();
         (elapsed = getTime() - start) < benchTime; i++)
      tjc.encodeYUV(yuvImage, flags);

    if (quiet == 1)
      System.out.format("%-4d  %-4d\t", w, h);
    if (quiet != 0) {
      System.out.format("%s%c%s%c",
        sigFig((double)(w * h) / 1000000. * (double) i / elapsed, 4),
        quiet == 2 ? '\n' : '\t',
        sigFig((double)(w * h * ps) / (double)yuvSize, 4),
        quiet == 2 ? '\n' : '\t');
    } else {
      System.out.format("\n%s size: %d x %d\n", "Image", w, h);
      System.out.format("C--> Frame rate:           %f fps\n",
                        (double)i / elapsed);
      System.out.format("     Output image size:    %d bytes\n", yuvSize);
      System.out.format("     Compression ratio:    %f:1\n",
                        (double)(w * h * ps) / (double)yuvSize);
      System.out.format("     Source throughput:    %f Megapixels/sec\n",
                        (double)(w * h) / 1000000. * (double)i / elapsed);
      System.out.format("     Output bit stream:    %f Megabits/sec\n",
                        (double)yuvSize * 8. / 1000000. * (double)i / elapsed);
    }
    String tempStr = fileName + "_" + subName[subsamp] + ".yuv";
    FileOutputStream fos = new FileOutputStream(tempStr);
    fos.write(dstBuf, 0, yuvSize);
    fos.close();
    if (quiet == 0)
      System.out.println("Reference image written to " + tempStr);
  }


  static void doTest(byte[] srcBuf, int w, int h, int subsamp, int jpegQual,
                     String fileName) throws Exception {
    TJCompressor tjc;
    byte[] tmpBuf;
    byte[][] jpegBuf;
    int[] jpegSize;
    double start, elapsed;
    int totalJpegSize = 0, tilew, tileh, i;
    int ps = (yuv == YUVCOMPRESS ? 3 : TJ.getPixelSize(pf));
    int ntilesw = 1, ntilesh = 1, pitch = w * ps;
    String pfStr = (yuv == YUVCOMPRESS ? "YUV" : pixFormatStr[pf]);

    if (yuv == YUVENCODE) {
      doTestYUV(srcBuf, w, h, subsamp, fileName);
      return;
    }

    tmpBuf = new byte[pitch * h];

    if (quiet == 0)
      System.out.format(">>>>>  %s (%s) <--> JPEG %s Q%d  <<<<<\n", pfStr,
        (flags & TJ.FLAG_BOTTOMUP) != 0 ? "Bottom-up" : "Top-down",
        subNameLong[subsamp], jpegQual);

    tjc = new TJCompressor();

    for (tilew = doTile ? 8 : w, tileh = doTile ? 8 : h; ;
         tilew *= 2, tileh *= 2) {
      if (tilew > w)
        tilew = w;
      if (tileh > h)
        tileh = h;
      ntilesw = (w + tilew - 1) / tilew;
      ntilesh = (h + tileh - 1) / tileh;

      jpegBuf = new byte[ntilesw * ntilesh][TJ.bufSize(tilew, tileh, subsamp)];
      jpegSize = new int[ntilesw * ntilesh];

      /* Compression test */
      if (quiet == 1)
        System.out.format("%s\t%s\t%s\t%d\t", pfStr,
                          (flags & TJ.FLAG_BOTTOMUP) != 0 ? "BU" : "TD",
                          subNameLong[subsamp], jpegQual);
<<<<<<< HEAD
      if (yuv != YUVCOMPRESS)
        for (i = 0; i < h; i++)
          System.arraycopy(srcBuf, w * ps * i, tmpBuf, pitch * i, w * ps);
      if (yuv == YUVCOMPRESS)
        tjc.setSourceImage(new YUVImage(srcBuf, tilew, yuvpad, tileh,
                                        subsamp));
      else
        tjc.setSourceImage(srcBuf, 0, 0, tilew, pitch, tileh, pf);
=======
      for (i = 0; i < h; i++)
        System.arraycopy(srcBuf, w * ps * i, tmpBuf, pitch * i, w * ps);
      tjc.setSourceImage(srcBuf, 0, 0, tilew, pitch, tileh, pf);
>>>>>>> 88f260c7
      tjc.setJPEGQuality(jpegQual);
      tjc.setSubsamp(subsamp);

      /* Execute once to preload cache */
      tjc.compress(jpegBuf[0], flags);

      /* Benchmark */
      for (i = 0, start = getTime();
           (elapsed = getTime() - start) < benchTime; i++) {
        int tile = 0;
        totalJpegSize = 0;
        for (int y = 0; y < h; y += tileh) {
          for (int x = 0; x < w; x += tilew, tile++) {
            int width = Math.min(tilew, w - x);
            int height = Math.min(tileh, h - y);
            if (yuv != YUVCOMPRESS)
              tjc.setSourceImage(srcBuf, x, y, width, pitch, height, pf);
            tjc.compress(jpegBuf[tile], flags);
            jpegSize[tile] = tjc.getCompressedSize();
            totalJpegSize += jpegSize[tile];
          }
        }
      }

      if (quiet == 1)
        System.out.format("%-4d  %-4d\t", tilew, tileh);
      if (quiet != 0) {
        System.out.format("%s%c%s%c",
          sigFig((double)(w * h) / 1000000. * (double) i / elapsed, 4),
          quiet == 2 ? '\n' : '\t',
          sigFig((double)(w * h * ps) / (double)totalJpegSize, 4),
          quiet == 2 ? '\n' : '\t');
      } else {
        System.out.format("\n%s size: %d x %d\n", doTile ? "Tile" : "Image",
                          tilew, tileh);
        System.out.format("C--> Frame rate:           %f fps\n",
                          (double)i / elapsed);
        System.out.format("     Output image size:    %d bytes\n",
                          totalJpegSize);
        System.out.format("     Compression ratio:    %f:1\n",
                          (double)(w * h * ps) / (double)totalJpegSize);
        System.out.format("     Source throughput:    %f Megapixels/sec\n",
                          (double)(w * h) / 1000000. * (double)i / elapsed);
        System.out.format("     Output bit stream:    %f Megabits/sec\n",
          (double)totalJpegSize * 8. / 1000000. * (double)i / elapsed);
      }
      if (tilew == w && tileh == h) {
        String tempStr = fileName + "_" + subName[subsamp] + "_" + "Q" +
                         jpegQual + ".jpg";
        FileOutputStream fos = new FileOutputStream(tempStr);
        fos.write(jpegBuf[0], 0, jpegSize[0]);
        fos.close();
        if (quiet == 0)
          System.out.println("Reference image written to " + tempStr);
      }

      /* Decompression test */
      if (!compOnly)
        decompTest(srcBuf, jpegBuf, jpegSize, tmpBuf, w, h, subsamp, jpegQual,
                   fileName, tilew, tileh);

      if (tilew == w && tileh == h) break;
    }
  }


  static void doDecompTest(String fileName) throws Exception {
    TJTransformer tjt;
    byte[][] jpegBuf;
    byte[] srcBuf;
    int[] jpegSize;
    int totalJpegSize;
    int w = 0, h = 0, subsamp = -1, cs = -1, _w, _h, _tilew, _tileh,
      _ntilesw, _ntilesh, _subsamp, x, y;
    int ntilesw = 1, ntilesh = 1;
    double start, elapsed;
    int ps = TJ.getPixelSize(pf), tile;

    FileInputStream fis = new FileInputStream(fileName);
    int srcSize = (int)fis.getChannel().size();
    srcBuf = new byte[srcSize];
    fis.read(srcBuf, 0, srcSize);
    fis.close();

    int index = fileName.indexOf('.');
    if (index >= 0)
      fileName = new String(fileName.substring(0, index));

    tjt = new TJTransformer();

    tjt.setSourceImage(srcBuf, srcSize);
    w = tjt.getWidth();
    h = tjt.getHeight();
    subsamp = tjt.getSubsamp();
    cs = tjt.getColorspace();

    if (quiet == 1) {
      System.out.println("All performance values in Mpixels/sec\n");
      System.out.format("Bitmap\tBitmap\tJPEG\tJPEG\t%s %s \tXform\tComp\tDecomp\n",
                        (doTile ? "Tile " : "Image"),
                        (doTile ? "Tile " : "Image"));
      System.out.println("Format\tOrder\tCS\tSubsamp\tWidth Height\tPerf \tRatio\tPerf\n");
    } else if (quiet == 0) {
      if (yuv == YUVDECODE)
        System.out.format(">>>>>  JPEG %s --> YUV  <<<<<",
          formatName(subsamp, cs));
      else
        System.out.format(">>>>>  JPEG %s --> %s (%s)  <<<<<",
          formatName(subsamp, cs), pixFormatStr[pf],
          (flags & TJ.FLAG_BOTTOMUP) != 0 ? "Bottom-up" : "Top-down");
    }

    for (int tilew = doTile ? 16 : w, tileh = doTile ? 16 : h; ;
         tilew *= 2, tileh *= 2) {
      if (tilew > w)
        tilew = w;
      if (tileh > h)
        tileh = h;
      ntilesw = (w + tilew - 1) / tilew;
      ntilesh = (h + tileh - 1) / tileh;

      _w = w;  _h = h;  _tilew = tilew;  _tileh = tileh;
      if (quiet == 0) {
        System.out.format("\n%s size: %d x %d", (doTile ? "Tile" : "Image"),
                          _tilew, _tileh);
        if (sf.getNum() != 1 || sf.getDenom() != 1)
          System.out.format(" --> %d x %d", sf.getScaled(_w),
                            sf.getScaled(_h));
        System.out.println("");
      } else if (quiet == 1) {
        System.out.format("%s\t%s\t%s\t%s\t", pixFormatStr[pf],
                          (flags & TJ.FLAG_BOTTOMUP) != 0 ? "BU" : "TD",
                          csName[cs], subNameLong[subsamp]);
        System.out.format("%-4d  %-4d\t", tilew, tileh);
      }

      _subsamp = subsamp;
      if (doTile || xformOp != TJTransform.OP_NONE || xformOpt != 0) {
        if (xformOp == TJTransform.OP_TRANSPOSE ||
            xformOp == TJTransform.OP_TRANSVERSE ||
            xformOp == TJTransform.OP_ROT90 ||
            xformOp == TJTransform.OP_ROT270) {
          _w = h;  _h = w;  _tilew = tileh;  _tileh = tilew;
        }

        if ((xformOpt & TJTransform.OPT_GRAY) != 0)
          _subsamp = TJ.SAMP_GRAY;
        if (xformOp == TJTransform.OP_HFLIP ||
            xformOp == TJTransform.OP_ROT180)
          _w = _w - (_w % TJ.getMCUWidth(_subsamp));
        if (xformOp == TJTransform.OP_VFLIP ||
            xformOp == TJTransform.OP_ROT180)
          _h = _h - (_h % TJ.getMCUHeight(_subsamp));
        if (xformOp == TJTransform.OP_TRANSVERSE ||
            xformOp == TJTransform.OP_ROT90)
          _w = _w - (_w % TJ.getMCUHeight(_subsamp));
        if (xformOp == TJTransform.OP_TRANSVERSE ||
            xformOp == TJTransform.OP_ROT270)
          _h = _h - (_h % TJ.getMCUWidth(_subsamp));
        _ntilesw = (_w + _tilew - 1) / _tilew;
        _ntilesh = (_h + _tileh - 1) / _tileh;

        TJTransform[] t = new TJTransform[_ntilesw * _ntilesh];
        jpegBuf = new byte[_ntilesw * _ntilesh][TJ.bufSize(_tilew, _tileh, subsamp)];

        for (y = 0, tile = 0; y < _h; y += _tileh) {
          for (x = 0; x < _w; x += _tilew, tile++) {
            t[tile] = new TJTransform();
            t[tile].width = Math.min(_tilew, _w - x);
            t[tile].height = Math.min(_tileh, _h - y);
            t[tile].x = x;
            t[tile].y = y;
            t[tile].op = xformOp;
            t[tile].options = xformOpt | TJTransform.OPT_TRIM;
            if ((t[tile].options & TJTransform.OPT_NOOUTPUT) != 0 &&
                jpegBuf[tile] != null)
              jpegBuf[tile] = null;
          }
        }

        start = getTime();
        tjt.transform(jpegBuf, t, flags);
        jpegSize = tjt.getTransformedSizes();
        elapsed = getTime() - start;

        t = null;

        for (tile = 0, totalJpegSize = 0; tile < _ntilesw * _ntilesh; tile++)
          totalJpegSize += jpegSize[tile];

        if (quiet != 0) {
          System.out.format("%s%c%s%c",
            sigFig((double)(w * h) / 1000000. / elapsed, 4),
            quiet == 2 ? '\n' : '\t',
            sigFig((double)(w * h * ps) / (double)totalJpegSize, 4),
            quiet == 2 ? '\n' : '\t');
        } else if (quiet == 0) {
          System.out.format("X--> Frame rate:           %f fps\n",
                            1.0 / elapsed);
          System.out.format("     Output image size:    %lu bytes\n",
                            totalJpegSize);
          System.out.format("     Compression ratio:    %f:1\n",
                            (double)(w * h * ps) / (double)totalJpegSize);
          System.out.format("     Source throughput:    %f Megapixels/sec\n",
                            (double)(w * h) / 1000000. / elapsed);
          System.out.format("     Output bit stream:    %f Megabits/sec\n",
                            (double)totalJpegSize * 8. / 1000000. / elapsed);
        }
      } else {
        if (quiet == 1)
          System.out.print("N/A\tN/A\t");
        jpegBuf = new byte[1][TJ.bufSize(_tilew, _tileh, subsamp)];
        jpegSize = new int[1];
        jpegSize[0] = srcSize;
        System.arraycopy(srcBuf, 0, jpegBuf[0], 0, srcSize);
      }

      if (w == tilew)
        _tilew = _w;
      if (h == tileh)
        _tileh = _h;
      if ((xformOpt & TJTransform.OPT_NOOUTPUT) == 0)
        decompTest(null, jpegBuf, jpegSize, null, _w, _h, _subsamp, 0,
                   fileName, _tilew, _tileh);
      else if (quiet == 1)
        System.out.println("N/A");

      jpegBuf = null;
      jpegSize = null;

      if (tilew == w && tileh == h) break;
    }
  }


  static void usage() throws Exception {
    int i;
    TJScalingFactor[] scalingFactors = TJ.getScalingFactors();
    int nsf = scalingFactors.length;
    String className = new TJBench().getClass().getName();

    System.out.println("\nUSAGE: java " + className);
    System.out.println("       <Inputfile (BMP|YUV)> <Quality> [options]\n");
    System.out.println("       java " + className);
    System.out.println("       <Inputfile (JPG)> [options]\n");
    System.out.println("Options:\n");
    System.out.println("-alloc = Dynamically allocate JPEG image buffers");
    System.out.println("-bottomup = Test bottom-up compression/decompression");
    System.out.println("-tile = Test performance of the codec when the image is encoded as separate");
    System.out.println("     tiles of varying sizes.");
    System.out.println("-rgb, -bgr, -rgbx, -bgrx, -xbgr, -xrgb =");
    System.out.println("     Test the specified color conversion path in the codec (default: BGR)");
    System.out.println("-fastupsample = Use the fastest chrominance upsampling algorithm available in");
    System.out.println("     the underlying codec");
    System.out.println("-fastdct = Use the fastest DCT/IDCT algorithms available in the underlying");
    System.out.println("     codec");
    System.out.println("-accuratedct = Use the most accurate DCT/IDCT algorithms available in the");
    System.out.println("     underlying codec");
    System.out.println("-subsamp <s> = if compressing a JPEG image from a YUV planar source image,");
    System.out.println("     this specifies the level of chrominance subsampling used in the source");
    System.out.println("     image.  Otherwise, this specifies the level of chrominance subsampling");
    System.out.println("     to use in the JPEG destination image.  <s> = 444, 422, 440, 420, 411,");
    System.out.println("     or GRAY");
    System.out.println("-quiet = Output results in tabular rather than verbose format");
    System.out.println("-yuvencode = Encode RGB input as planar YUV rather than compressing as JPEG");
    System.out.println("-yuvdecode = Decode JPEG image to planar YUV rather than RGB");
    System.out.println("-yuvsize WxH = if compressing a JPEG image from a YUV planar source image, this");
    System.out.println("     specifies the width and height of the source image.");
    System.out.println("-yuvpad <p> = if compressing a JPEG image from a YUV planar source image, this");
    System.out.println("     specifies the number of bytes to which each row of each plane in the");
    System.out.println("     source image is padded.  If decompressing a JPEG image to a YUV planar");
    System.out.println("     destination image, this specifies the row padding for each plane of the");
    System.out.println("     destination image. (default=1)");
    System.out.println("-scale M/N = scale down the width/height of the decompressed JPEG image by a");
    System.out.print  ("     factor of M/N (M/N = ");
    for (i = 0; i < nsf; i++) {
      System.out.format("%d/%d", scalingFactors[i].getNum(),
                        scalingFactors[i].getDenom());
      if (nsf == 2 && i != nsf - 1)
        System.out.print(" or ");
      else if (nsf > 2) {
        if (i != nsf - 1)
          System.out.print(", ");
        if (i == nsf - 2)
          System.out.print("or ");
      }
      if (i % 8 == 0 && i != 0)
        System.out.print("\n     ");
    }
    System.out.println(")");
    System.out.println("-hflip, -vflip, -transpose, -transverse, -rot90, -rot180, -rot270 =");
    System.out.println("     Perform the corresponding lossless transform prior to");
    System.out.println("     decompression (these options are mutually exclusive)");
    System.out.println("-grayscale = Perform lossless grayscale conversion prior to decompression");
    System.out.println("     test (can be combined with the other transforms above)");
    System.out.println("-benchtime <t> = Run each benchmark for at least <t> seconds (default = 5.0)");
	System.out.println("-componly = Stop after running compression tests.  Do not test decompression.\n");
    System.out.println("NOTE:  If the quality is specified as a range (e.g. 90-100), a separate");
    System.out.println("test will be performed for all quality values in the range.\n");
    System.exit(1);
  }


  public static void main(String[] argv) {
    byte[] srcBuf = null;  int w = 0, h = 0;
    int minQual = -1, maxQual = -1;
    int minArg = 1;  int retval = 0;
    int subsamp = -1;

    try {

      if (argv.length < minArg)
        usage();

      String tempStr = argv[0].toLowerCase();
      if (tempStr.endsWith(".jpg") || tempStr.endsWith(".jpeg"))
        decompOnly = true;
      if (tempStr.endsWith(".yuv"))
        yuv = YUVCOMPRESS;

      System.out.println("");

      if (argv.length > minArg) {
        for (int i = minArg; i < argv.length; i++) {
          if (argv[i].equalsIgnoreCase("-yuvencode")) {
            System.out.println("Testing YUV planar encoding\n");
            yuv = YUVENCODE;  maxQual = minQual = 100;
          }
          if (argv[i].equalsIgnoreCase("-yuvdecode")) {
            System.out.println("Testing YUV planar decoding\n");
            yuv = YUVDECODE;
          }
        }
      }

      if (!decompOnly && yuv != YUVENCODE) {
        minArg = 2;
        if (argv.length < minArg)
          usage();
        try {
          minQual = Integer.parseInt(argv[1]);
        } catch (NumberFormatException e) {}
        if (minQual < 1 || minQual > 100)
          throw new Exception("Quality must be between 1 and 100.");
        int dashIndex = argv[1].indexOf('-');
        if (dashIndex > 0 && argv[1].length() > dashIndex + 1) {
          try {
            maxQual = Integer.parseInt(argv[1].substring(dashIndex + 1));
          } catch (NumberFormatException e) {}
        }
        if (maxQual < 1 || maxQual > 100)
          maxQual = minQual;
      }

      if (argv.length > minArg) {
        for (int i = minArg; i < argv.length; i++) {
          if (argv[i].equalsIgnoreCase("-tile")) {
            doTile = true;  xformOpt |= TJTransform.OPT_CROP;
          }
          if (argv[i].equalsIgnoreCase("-fastupsample")) {
            System.out.println("Using fast upsampling code\n");
            flags |= TJ.FLAG_FASTUPSAMPLE;
          }
          if (argv[i].equalsIgnoreCase("-fastdct")) {
            System.out.println("Using fastest DCT/IDCT algorithm\n");
            flags |= TJ.FLAG_FASTDCT;
          }
          if (argv[i].equalsIgnoreCase("-accuratedct")) {
            System.out.println("Using most accurate DCT/IDCT algorithm\n");
            flags |= TJ.FLAG_ACCURATEDCT;
          }
          if (argv[i].equalsIgnoreCase("-rgb"))
            pf = TJ.PF_RGB;
          if (argv[i].equalsIgnoreCase("-rgbx"))
            pf = TJ.PF_RGBX;
          if (argv[i].equalsIgnoreCase("-bgr"))
            pf = TJ.PF_BGR;
          if (argv[i].equalsIgnoreCase("-bgrx"))
            pf = TJ.PF_BGRX;
          if (argv[i].equalsIgnoreCase("-xbgr"))
            pf = TJ.PF_XBGR;
          if (argv[i].equalsIgnoreCase("-xrgb"))
            pf = TJ.PF_XRGB;
          if (argv[i].equalsIgnoreCase("-bottomup"))
            flags |= TJ.FLAG_BOTTOMUP;
          if (argv[i].equalsIgnoreCase("-quiet"))
            quiet = 1;
          if (argv[i].equalsIgnoreCase("-qq"))
            quiet = 2;
          if (argv[i].equalsIgnoreCase("-scale") && i < argv.length - 1) {
            int temp1 = 0, temp2 = 0;
            boolean match = false, scanned = true;
            Scanner scanner = new Scanner(argv[++i]).useDelimiter("/");
            try {
              temp1 = scanner.nextInt();
              temp2 = scanner.nextInt();
            } catch(Exception e) {}
            if (temp2 <= 0) temp2 = 1;
            if (temp1 > 0) {
              TJScalingFactor[] scalingFactors = TJ.getScalingFactors();
              for (int j = 0; j < scalingFactors.length; j++) {
                if ((double)temp1 / (double)temp2 ==
                    (double)scalingFactors[j].getNum() /
                    (double)scalingFactors[j].getDenom()) {
                  sf = scalingFactors[j];
                  match = true;   break;
                }
              }
              if (!match) usage();
            } else
              usage();
          }
          if (argv[i].equalsIgnoreCase("-hflip"))
            xformOp = TJTransform.OP_HFLIP;
          if (argv[i].equalsIgnoreCase("-vflip"))
            xformOp = TJTransform.OP_VFLIP;
          if (argv[i].equalsIgnoreCase("-transpose"))
            xformOp = TJTransform.OP_TRANSPOSE;
          if (argv[i].equalsIgnoreCase("-transverse"))
            xformOp = TJTransform.OP_TRANSVERSE;
          if (argv[i].equalsIgnoreCase("-rot90"))
            xformOp = TJTransform.OP_ROT90;
          if (argv[i].equalsIgnoreCase("-rot180"))
            xformOp = TJTransform.OP_ROT180;
          if (argv[i].equalsIgnoreCase("-rot270"))
            xformOp = TJTransform.OP_ROT270;
          if (argv[i].equalsIgnoreCase("-grayscale"))
            xformOpt |= TJTransform.OPT_GRAY;
          if (argv[i].equalsIgnoreCase("-nooutput"))
            xformOpt |= TJTransform.OPT_NOOUTPUT;
          if (argv[i].equalsIgnoreCase("-benchtime") && i < argv.length - 1) {
            double temp = -1;
            try {
              temp = Double.parseDouble(argv[++i]);
            } catch (NumberFormatException e) {}
            if (temp > 0.0)
              benchTime = temp;
            else
              usage();
          }
          if (argv[i].equalsIgnoreCase("-yuvsize") && i < argv.length - 1) {
            int temp1 = 0, temp2 = 0;
            Scanner scanner = new Scanner(argv[++i]).useDelimiter("x");
            try {
              temp1 = scanner.nextInt();
              temp2 = scanner.nextInt();
            } catch(Exception e) {}
            if (temp1 >= 1 && temp2 >= 1) {
              w = temp1;
              h = temp2;
            } else
              usage();
          }
          if (argv[i].equalsIgnoreCase("-yuvpad") && i < argv.length - 1) {
            int temp = 0;
            try {
             temp = Integer.parseInt(argv[++i]);
            } catch (NumberFormatException e) {}
            if (temp >= 1)
              yuvpad = temp;
          }
          if (argv[i].equalsIgnoreCase("-subsamp") && i < argv.length - 1) {
            i++;
            if (argv[i].toUpperCase().startsWith("G"))
              subsamp = TJ.SAMP_GRAY;
            else if (argv[i].equals("444"))
              subsamp = TJ.SAMP_444;
            else if (argv[i].equals("422"))
              subsamp = TJ.SAMP_422;
            else if (argv[i].equals("440"))
              subsamp = TJ.SAMP_440;
            else if (argv[i].equals("420"))
              subsamp = TJ.SAMP_420;
            else if (argv[i].equals("411"))
              subsamp = TJ.SAMP_411;
          }
          if (argv[i].equalsIgnoreCase("-componly"))
            compOnly = true;
          if (argv[i].equalsIgnoreCase("-?"))
            usage();
        }
      }

      if (sf == null)
        sf = new TJScalingFactor(1, 1);

      if ((sf.getNum() != 1 || sf.getDenom() != 1) && doTile) {
        System.out.println("Disabling tiled compression/decompression tests, because those tests do not");
        System.out.println("work when scaled decompression is enabled.");
        doTile = false;
      }

      if (yuv != 0 && doTile) {
        System.out.println("Disabling tiled compression/decompression tests, because those tests do not");
        System.out.println("work when YUV encoding, compression, or decoding is enabled.\n");
        doTile = false;
      }

      if (!decompOnly) {
        if(yuv == YUVCOMPRESS) {
          if (w < 1 || h < 1 || subsamp < 0 || subsamp >= TJ.NUMSAMP)
            throw new Exception("YUV image size and/or subsampling not specified");
          FileInputStream fis = new FileInputStream(argv[0]);
          int srcSize = (int)fis.getChannel().size();
          if (srcSize != TJ.bufSizeYUV(w, yuvpad, h, subsamp))
            throw new Exception("YUV image file is the wrong size");
          srcBuf = new byte[srcSize];
          fis.read(srcBuf, 0, srcSize);
          fis.close();
		}
        else {
          int[] width = new int[1], height = new int[1];
          srcBuf = loadImage(argv[0], width, height, pf);
          w = width[0];  h = height[0];
          int index = -1;
          if ((index = argv[0].indexOf('.')) >= 0)
            argv[0] = argv[0].substring(0, index);
        }
      }

      if (quiet == 1 && !decompOnly) {
        System.out.println("All performance values in Mpixels/sec\n");
        System.out.format("Bitmap\tBitmap\tJPEG\tJPEG\t%s %s \tComp\tComp\tDecomp\n",
          (doTile ? "Tile " : "Image"), (doTile ? "Tile " : "Image"));
        System.out.println("Format\tOrder\tSubsamp\tQual\tWidth Height\tPerf \tRatio\tPerf\n");
      }

      if (decompOnly) {
        doDecompTest(argv[0]);
        System.out.println("");
        System.exit(retval);
      }

      System.gc();
      if (yuv == YUVCOMPRESS || (subsamp >= 0 && subsamp < TJ.NUMSAMP)) {
        for (int i = maxQual; i >= minQual; i--)
          doTest(srcBuf, w, h, subsamp, i, argv[0]);
        System.out.println("");
      } else {
        for (int i = maxQual; i >= minQual; i--)
          doTest(srcBuf, w, h, TJ.SAMP_GRAY, i, argv[0]);
        System.out.println("");
        System.gc();
        for (int i = maxQual; i >= minQual; i--)
          doTest(srcBuf, w, h, TJ.SAMP_420, i, argv[0]);
        System.out.println("");
        System.gc();
        for (int i = maxQual; i >= minQual; i--)
          doTest(srcBuf, w, h, TJ.SAMP_422, i, argv[0]);
        System.out.println("");
        System.gc();
        for (int i = maxQual; i >= minQual; i--)
          doTest(srcBuf, w, h, TJ.SAMP_444, i, argv[0]);
        System.out.println("");
      }

    } catch (Exception e) {
      System.out.println("ERROR: " + e.getMessage());
      e.printStackTrace();
      retval = -1;
    }

    System.exit(retval);
  }

}<|MERGE_RESOLUTION|>--- conflicted
+++ resolved
@@ -364,7 +364,6 @@
         System.out.format("%s\t%s\t%s\t%d\t", pfStr,
                           (flags & TJ.FLAG_BOTTOMUP) != 0 ? "BU" : "TD",
                           subNameLong[subsamp], jpegQual);
-<<<<<<< HEAD
       if (yuv != YUVCOMPRESS)
         for (i = 0; i < h; i++)
           System.arraycopy(srcBuf, w * ps * i, tmpBuf, pitch * i, w * ps);
@@ -373,11 +372,6 @@
                                         subsamp));
       else
         tjc.setSourceImage(srcBuf, 0, 0, tilew, pitch, tileh, pf);
-=======
-      for (i = 0; i < h; i++)
-        System.arraycopy(srcBuf, w * ps * i, tmpBuf, pitch * i, w * ps);
-      tjc.setSourceImage(srcBuf, 0, 0, tilew, pitch, tileh, pf);
->>>>>>> 88f260c7
       tjc.setJPEGQuality(jpegQual);
       tjc.setSubsamp(subsamp);
 
