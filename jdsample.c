/*
 * jdsample.c
 *
 * Copyright (C) 1991-1996, Thomas G. Lane.
<<<<<<< HEAD
 * Copyright 2009 Pierre Ossman <ossman@cendio.se> for Cendio AB
=======
 * Modified 2002-2008 by Guido Vollbeding.
>>>>>>> a4ecaacd
 * This file is part of the Independent JPEG Group's software.
 * For conditions of distribution and use, see the accompanying README file.
 *
 * This file contains upsampling routines.
 *
 * Upsampling input data is counted in "row groups".  A row group
 * is defined to be (v_samp_factor * DCT_v_scaled_size / min_DCT_v_scaled_size)
 * sample rows of each component.  Upsampling will normally produce
 * max_v_samp_factor pixel rows from each row group (but this could vary
 * if the upsampler is applying a scale factor of its own).
 *
 * An excellent reference for image resampling is
 *   Digital Image Warping, George Wolberg, 1990.
 *   Pub. by IEEE Computer Society Press, Los Alamitos, CA. ISBN 0-8186-8944-7.
 */

#define JPEG_INTERNALS
#include "jinclude.h"
#include "jpeglib.h"
#include "jsimd.h"


/* Pointer to routine to upsample a single component */
typedef JMETHOD(void, upsample1_ptr,
		(j_decompress_ptr cinfo, jpeg_component_info * compptr,
		 JSAMPARRAY input_data, JSAMPARRAY * output_data_ptr));

/* Private subobject */

typedef struct {
  struct jpeg_upsampler pub;	/* public fields */

  /* Color conversion buffer.  When using separate upsampling and color
   * conversion steps, this buffer holds one upsampled row group until it
   * has been color converted and output.
   * Note: we do not allocate any storage for component(s) which are full-size,
   * ie do not need rescaling.  The corresponding entry of color_buf[] is
   * simply set to point to the input data array, thereby avoiding copying.
   */
  JSAMPARRAY color_buf[MAX_COMPONENTS];

  /* Per-component upsampling method pointers */
  upsample1_ptr methods[MAX_COMPONENTS];

  int next_row_out;		/* counts rows emitted from color_buf */
  JDIMENSION rows_to_go;	/* counts rows remaining in image */

  /* Height of an input row group for each component. */
  int rowgroup_height[MAX_COMPONENTS];

  /* These arrays save pixel expansion factors so that int_expand need not
   * recompute them each time.  They are unused for other upsampling methods.
   */
  UINT8 h_expand[MAX_COMPONENTS];
  UINT8 v_expand[MAX_COMPONENTS];
} my_upsampler;

typedef my_upsampler * my_upsample_ptr;


/*
 * Initialize for an upsampling pass.
 */

METHODDEF(void)
start_pass_upsample (j_decompress_ptr cinfo)
{
  my_upsample_ptr upsample = (my_upsample_ptr) cinfo->upsample;

  /* Mark the conversion buffer empty */
  upsample->next_row_out = cinfo->max_v_samp_factor;
  /* Initialize total-height counter for detecting bottom of image */
  upsample->rows_to_go = cinfo->output_height;
}


/*
 * Control routine to do upsampling (and color conversion).
 *
 * In this version we upsample each component independently.
 * We upsample one row group into the conversion buffer, then apply
 * color conversion a row at a time.
 */

METHODDEF(void)
sep_upsample (j_decompress_ptr cinfo,
	      JSAMPIMAGE input_buf, JDIMENSION *in_row_group_ctr,
	      JDIMENSION in_row_groups_avail,
	      JSAMPARRAY output_buf, JDIMENSION *out_row_ctr,
	      JDIMENSION out_rows_avail)
{
  my_upsample_ptr upsample = (my_upsample_ptr) cinfo->upsample;
  int ci;
  jpeg_component_info * compptr;
  JDIMENSION num_rows;

  /* Fill the conversion buffer, if it's empty */
  if (upsample->next_row_out >= cinfo->max_v_samp_factor) {
    for (ci = 0, compptr = cinfo->comp_info; ci < cinfo->num_components;
	 ci++, compptr++) {
      /* Invoke per-component upsample method.  Notice we pass a POINTER
       * to color_buf[ci], so that fullsize_upsample can change it.
       */
      (*upsample->methods[ci]) (cinfo, compptr,
	input_buf[ci] + (*in_row_group_ctr * upsample->rowgroup_height[ci]),
	upsample->color_buf + ci);
    }
    upsample->next_row_out = 0;
  }

  /* Color-convert and emit rows */

  /* How many we have in the buffer: */
  num_rows = (JDIMENSION) (cinfo->max_v_samp_factor - upsample->next_row_out);
  /* Not more than the distance to the end of the image.  Need this test
   * in case the image height is not a multiple of max_v_samp_factor:
   */
  if (num_rows > upsample->rows_to_go) 
    num_rows = upsample->rows_to_go;
  /* And not more than what the client can accept: */
  out_rows_avail -= *out_row_ctr;
  if (num_rows > out_rows_avail)
    num_rows = out_rows_avail;

  (*cinfo->cconvert->color_convert) (cinfo, upsample->color_buf,
				     (JDIMENSION) upsample->next_row_out,
				     output_buf + *out_row_ctr,
				     (int) num_rows);

  /* Adjust counts */
  *out_row_ctr += num_rows;
  upsample->rows_to_go -= num_rows;
  upsample->next_row_out += num_rows;
  /* When the buffer is emptied, declare this input row group consumed */
  if (upsample->next_row_out >= cinfo->max_v_samp_factor)
    (*in_row_group_ctr)++;
}


/*
 * These are the routines invoked by sep_upsample to upsample pixel values
 * of a single component.  One row group is processed per call.
 */


/*
 * For full-size components, we just make color_buf[ci] point at the
 * input buffer, and thus avoid copying any data.  Note that this is
 * safe only because sep_upsample doesn't declare the input row group
 * "consumed" until we are done color converting and emitting it.
 */

METHODDEF(void)
fullsize_upsample (j_decompress_ptr cinfo, jpeg_component_info * compptr,
		   JSAMPARRAY input_data, JSAMPARRAY * output_data_ptr)
{
  *output_data_ptr = input_data;
}


/*
 * This is a no-op version used for "uninteresting" components.
 * These components will not be referenced by color conversion.
 */

METHODDEF(void)
noop_upsample (j_decompress_ptr cinfo, jpeg_component_info * compptr,
	       JSAMPARRAY input_data, JSAMPARRAY * output_data_ptr)
{
  *output_data_ptr = NULL;	/* safety check */
}


/*
 * This version handles any integral sampling ratios.
 * This is not used for typical JPEG files, so it need not be fast.
 * Nor, for that matter, is it particularly accurate: the algorithm is
 * simple replication of the input pixel onto the corresponding output
 * pixels.  The hi-falutin sampling literature refers to this as a
 * "box filter".  A box filter tends to introduce visible artifacts,
 * so if you are actually going to use 3:1 or 4:1 sampling ratios
 * you would be well advised to improve this code.
 */

METHODDEF(void)
int_upsample (j_decompress_ptr cinfo, jpeg_component_info * compptr,
	      JSAMPARRAY input_data, JSAMPARRAY * output_data_ptr)
{
  my_upsample_ptr upsample = (my_upsample_ptr) cinfo->upsample;
  JSAMPARRAY output_data = *output_data_ptr;
  register JSAMPROW inptr, outptr;
  register JSAMPLE invalue;
  register int h;
  JSAMPROW outend;
  int h_expand, v_expand;
  int inrow, outrow;

  h_expand = upsample->h_expand[compptr->component_index];
  v_expand = upsample->v_expand[compptr->component_index];

  inrow = outrow = 0;
  while (outrow < cinfo->max_v_samp_factor) {
    /* Generate one output row with proper horizontal expansion */
    inptr = input_data[inrow];
    outptr = output_data[outrow];
    outend = outptr + cinfo->output_width;
    while (outptr < outend) {
      invalue = *inptr++;	/* don't need GETJSAMPLE() here */
      for (h = h_expand; h > 0; h--) {
	*outptr++ = invalue;
      }
    }
    /* Generate any additional output rows by duplicating the first one */
    if (v_expand > 1) {
      jcopy_sample_rows(output_data, outrow, output_data, outrow+1,
			v_expand-1, cinfo->output_width);
    }
    inrow++;
    outrow += v_expand;
  }
}


/*
 * Fast processing for the common case of 2:1 horizontal and 1:1 vertical.
 * It's still a box filter.
 */

METHODDEF(void)
h2v1_upsample (j_decompress_ptr cinfo, jpeg_component_info * compptr,
	       JSAMPARRAY input_data, JSAMPARRAY * output_data_ptr)
{
  JSAMPARRAY output_data = *output_data_ptr;
  register JSAMPROW inptr, outptr;
  register JSAMPLE invalue;
  JSAMPROW outend;
  int outrow;

  for (outrow = 0; outrow < cinfo->max_v_samp_factor; outrow++) {
    inptr = input_data[outrow];
    outptr = output_data[outrow];
    outend = outptr + cinfo->output_width;
    while (outptr < outend) {
      invalue = *inptr++;	/* don't need GETJSAMPLE() here */
      *outptr++ = invalue;
      *outptr++ = invalue;
    }
  }
}


/*
 * Fast processing for the common case of 2:1 horizontal and 2:1 vertical.
 * It's still a box filter.
 */

METHODDEF(void)
h2v2_upsample (j_decompress_ptr cinfo, jpeg_component_info * compptr,
	       JSAMPARRAY input_data, JSAMPARRAY * output_data_ptr)
{
  JSAMPARRAY output_data = *output_data_ptr;
  register JSAMPROW inptr, outptr;
  register JSAMPLE invalue;
  JSAMPROW outend;
  int inrow, outrow;

  inrow = outrow = 0;
  while (outrow < cinfo->max_v_samp_factor) {
    inptr = input_data[inrow];
    outptr = output_data[outrow];
    outend = outptr + cinfo->output_width;
    while (outptr < outend) {
      invalue = *inptr++;	/* don't need GETJSAMPLE() here */
      *outptr++ = invalue;
      *outptr++ = invalue;
    }
    jcopy_sample_rows(output_data, outrow, output_data, outrow+1,
		      1, cinfo->output_width);
    inrow++;
    outrow += 2;
  }
}


/*
 * Module initialization routine for upsampling.
 */

GLOBAL(void)
jinit_upsampler (j_decompress_ptr cinfo)
{
  my_upsample_ptr upsample;
  int ci;
  jpeg_component_info * compptr;
  boolean need_buffer;
  int h_in_group, v_in_group, h_out_group, v_out_group;

  upsample = (my_upsample_ptr)
    (*cinfo->mem->alloc_small) ((j_common_ptr) cinfo, JPOOL_IMAGE,
				SIZEOF(my_upsampler));
  cinfo->upsample = (struct jpeg_upsampler *) upsample;
  upsample->pub.start_pass = start_pass_upsample;
  upsample->pub.upsample = sep_upsample;
  upsample->pub.need_context_rows = FALSE; /* until we find out differently */

  if (cinfo->CCIR601_sampling)	/* this isn't supported */
    ERREXIT(cinfo, JERR_CCIR601_NOTIMPL);

  /* Verify we can handle the sampling factors, select per-component methods,
   * and create storage as needed.
   */
  for (ci = 0, compptr = cinfo->comp_info; ci < cinfo->num_components;
       ci++, compptr++) {
    /* Compute size of an "input group" after IDCT scaling.  This many samples
     * are to be converted to max_h_samp_factor * max_v_samp_factor pixels.
     */
    h_in_group = (compptr->h_samp_factor * compptr->DCT_h_scaled_size) /
		 cinfo->min_DCT_h_scaled_size;
    v_in_group = (compptr->v_samp_factor * compptr->DCT_v_scaled_size) /
		 cinfo->min_DCT_v_scaled_size;
    h_out_group = cinfo->max_h_samp_factor;
    v_out_group = cinfo->max_v_samp_factor;
    upsample->rowgroup_height[ci] = v_in_group; /* save for use later */
    need_buffer = TRUE;
    if (! compptr->component_needed) {
      /* Don't bother to upsample an uninteresting component. */
      upsample->methods[ci] = noop_upsample;
      need_buffer = FALSE;
    } else if (h_in_group == h_out_group && v_in_group == v_out_group) {
      /* Fullsize components can be processed without any work. */
      upsample->methods[ci] = fullsize_upsample;
      need_buffer = FALSE;
    } else if (h_in_group * 2 == h_out_group &&
	       v_in_group == v_out_group) {
<<<<<<< HEAD
      /* Special cases for 2h1v upsampling */
      if (do_fancy && compptr->downsampled_width > 2) {
	if (jsimd_can_h2v1_fancy_upsample())
	  upsample->methods[ci] = jsimd_h2v1_fancy_upsample;
	else
	  upsample->methods[ci] = h2v1_fancy_upsample;
      } else {
	if (jsimd_can_h2v1_upsample())
	  upsample->methods[ci] = jsimd_h2v1_upsample;
	else
	  upsample->methods[ci] = h2v1_upsample;
      }
    } else if (h_in_group * 2 == h_out_group &&
	       v_in_group * 2 == v_out_group) {
      /* Special cases for 2h2v upsampling */
      if (do_fancy && compptr->downsampled_width > 2) {
	if (jsimd_can_h2v2_fancy_upsample())
	  upsample->methods[ci] = jsimd_h2v2_fancy_upsample;
	else
	  upsample->methods[ci] = h2v2_fancy_upsample;
	upsample->pub.need_context_rows = TRUE;
      } else {
	if (jsimd_can_h2v2_upsample())
	  upsample->methods[ci] = jsimd_h2v2_upsample;
	else
	  upsample->methods[ci] = h2v2_upsample;
      }
=======
      /* Special case for 2h1v upsampling */
      upsample->methods[ci] = h2v1_upsample;
    } else if (h_in_group * 2 == h_out_group &&
	       v_in_group * 2 == v_out_group) {
      /* Special case for 2h2v upsampling */
      upsample->methods[ci] = h2v2_upsample;
>>>>>>> a4ecaacd
    } else if ((h_out_group % h_in_group) == 0 &&
	       (v_out_group % v_in_group) == 0) {
      /* Generic integral-factors upsampling method */
      upsample->methods[ci] = int_upsample;
      upsample->h_expand[ci] = (UINT8) (h_out_group / h_in_group);
      upsample->v_expand[ci] = (UINT8) (v_out_group / v_in_group);
    } else
      ERREXIT(cinfo, JERR_FRACT_SAMPLE_NOTIMPL);
    if (need_buffer) {
      upsample->color_buf[ci] = (*cinfo->mem->alloc_sarray)
	((j_common_ptr) cinfo, JPOOL_IMAGE,
	 (JDIMENSION) jround_up((long) cinfo->output_width,
				(long) cinfo->max_h_samp_factor),
	 (JDIMENSION) cinfo->max_v_samp_factor);
    }
  }
}<|MERGE_RESOLUTION|>--- conflicted
+++ resolved
@@ -2,18 +2,15 @@
  * jdsample.c
  *
  * Copyright (C) 1991-1996, Thomas G. Lane.
-<<<<<<< HEAD
  * Copyright 2009 Pierre Ossman <ossman@cendio.se> for Cendio AB
-=======
- * Modified 2002-2008 by Guido Vollbeding.
->>>>>>> a4ecaacd
+ * Copyright (C) 2010, D. R. Commander.
  * This file is part of the Independent JPEG Group's software.
  * For conditions of distribution and use, see the accompanying README file.
  *
  * This file contains upsampling routines.
  *
  * Upsampling input data is counted in "row groups".  A row group
- * is defined to be (v_samp_factor * DCT_v_scaled_size / min_DCT_v_scaled_size)
+ * is defined to be (v_samp_factor * DCT_scaled_size / min_DCT_scaled_size)
  * sample rows of each component.  Upsampling will normally produce
  * max_v_samp_factor pixel rows from each row group (but this could vary
  * if the upsampler is applying a scale factor of its own).
@@ -27,6 +24,7 @@
 #include "jinclude.h"
 #include "jpeglib.h"
 #include "jsimd.h"
+#include "jpegcomp.h"
 
 
 /* Pointer to routine to upsample a single component */
@@ -243,11 +241,11 @@
   register JSAMPROW inptr, outptr;
   register JSAMPLE invalue;
   JSAMPROW outend;
-  int outrow;
-
-  for (outrow = 0; outrow < cinfo->max_v_samp_factor; outrow++) {
-    inptr = input_data[outrow];
-    outptr = output_data[outrow];
+  int inrow;
+
+  for (inrow = 0; inrow < cinfo->max_v_samp_factor; inrow++) {
+    inptr = input_data[inrow];
+    outptr = output_data[inrow];
     outend = outptr + cinfo->output_width;
     while (outptr < outend) {
       invalue = *inptr++;	/* don't need GETJSAMPLE() here */
@@ -292,6 +290,112 @@
 
 
 /*
+ * Fancy processing for the common case of 2:1 horizontal and 1:1 vertical.
+ *
+ * The upsampling algorithm is linear interpolation between pixel centers,
+ * also known as a "triangle filter".  This is a good compromise between
+ * speed and visual quality.  The centers of the output pixels are 1/4 and 3/4
+ * of the way between input pixel centers.
+ *
+ * A note about the "bias" calculations: when rounding fractional values to
+ * integer, we do not want to always round 0.5 up to the next integer.
+ * If we did that, we'd introduce a noticeable bias towards larger values.
+ * Instead, this code is arranged so that 0.5 will be rounded up or down at
+ * alternate pixel locations (a simple ordered dither pattern).
+ */
+
+METHODDEF(void)
+h2v1_fancy_upsample (j_decompress_ptr cinfo, jpeg_component_info * compptr,
+		     JSAMPARRAY input_data, JSAMPARRAY * output_data_ptr)
+{
+  JSAMPARRAY output_data = *output_data_ptr;
+  register JSAMPROW inptr, outptr;
+  register int invalue;
+  register JDIMENSION colctr;
+  int inrow;
+
+  for (inrow = 0; inrow < cinfo->max_v_samp_factor; inrow++) {
+    inptr = input_data[inrow];
+    outptr = output_data[inrow];
+    /* Special case for first column */
+    invalue = GETJSAMPLE(*inptr++);
+    *outptr++ = (JSAMPLE) invalue;
+    *outptr++ = (JSAMPLE) ((invalue * 3 + GETJSAMPLE(*inptr) + 2) >> 2);
+
+    for (colctr = compptr->downsampled_width - 2; colctr > 0; colctr--) {
+      /* General case: 3/4 * nearer pixel + 1/4 * further pixel */
+      invalue = GETJSAMPLE(*inptr++) * 3;
+      *outptr++ = (JSAMPLE) ((invalue + GETJSAMPLE(inptr[-2]) + 1) >> 2);
+      *outptr++ = (JSAMPLE) ((invalue + GETJSAMPLE(*inptr) + 2) >> 2);
+    }
+
+    /* Special case for last column */
+    invalue = GETJSAMPLE(*inptr);
+    *outptr++ = (JSAMPLE) ((invalue * 3 + GETJSAMPLE(inptr[-1]) + 1) >> 2);
+    *outptr++ = (JSAMPLE) invalue;
+  }
+}
+
+
+/*
+ * Fancy processing for the common case of 2:1 horizontal and 2:1 vertical.
+ * Again a triangle filter; see comments for h2v1 case, above.
+ *
+ * It is OK for us to reference the adjacent input rows because we demanded
+ * context from the main buffer controller (see initialization code).
+ */
+
+METHODDEF(void)
+h2v2_fancy_upsample (j_decompress_ptr cinfo, jpeg_component_info * compptr,
+		     JSAMPARRAY input_data, JSAMPARRAY * output_data_ptr)
+{
+  JSAMPARRAY output_data = *output_data_ptr;
+  register JSAMPROW inptr0, inptr1, outptr;
+#if BITS_IN_JSAMPLE == 8
+  register int thiscolsum, lastcolsum, nextcolsum;
+#else
+  register INT32 thiscolsum, lastcolsum, nextcolsum;
+#endif
+  register JDIMENSION colctr;
+  int inrow, outrow, v;
+
+  inrow = outrow = 0;
+  while (outrow < cinfo->max_v_samp_factor) {
+    for (v = 0; v < 2; v++) {
+      /* inptr0 points to nearest input row, inptr1 points to next nearest */
+      inptr0 = input_data[inrow];
+      if (v == 0)		/* next nearest is row above */
+	inptr1 = input_data[inrow-1];
+      else			/* next nearest is row below */
+	inptr1 = input_data[inrow+1];
+      outptr = output_data[outrow++];
+
+      /* Special case for first column */
+      thiscolsum = GETJSAMPLE(*inptr0++) * 3 + GETJSAMPLE(*inptr1++);
+      nextcolsum = GETJSAMPLE(*inptr0++) * 3 + GETJSAMPLE(*inptr1++);
+      *outptr++ = (JSAMPLE) ((thiscolsum * 4 + 8) >> 4);
+      *outptr++ = (JSAMPLE) ((thiscolsum * 3 + nextcolsum + 7) >> 4);
+      lastcolsum = thiscolsum; thiscolsum = nextcolsum;
+
+      for (colctr = compptr->downsampled_width - 2; colctr > 0; colctr--) {
+	/* General case: 3/4 * nearer pixel + 1/4 * further pixel in each */
+	/* dimension, thus 9/16, 3/16, 3/16, 1/16 overall */
+	nextcolsum = GETJSAMPLE(*inptr0++) * 3 + GETJSAMPLE(*inptr1++);
+	*outptr++ = (JSAMPLE) ((thiscolsum * 3 + lastcolsum + 8) >> 4);
+	*outptr++ = (JSAMPLE) ((thiscolsum * 3 + nextcolsum + 7) >> 4);
+	lastcolsum = thiscolsum; thiscolsum = nextcolsum;
+      }
+
+      /* Special case for last column */
+      *outptr++ = (JSAMPLE) ((thiscolsum * 3 + lastcolsum + 8) >> 4);
+      *outptr++ = (JSAMPLE) ((thiscolsum * 4 + 7) >> 4);
+    }
+    inrow++;
+  }
+}
+
+
+/*
  * Module initialization routine for upsampling.
  */
 
@@ -301,7 +405,7 @@
   my_upsample_ptr upsample;
   int ci;
   jpeg_component_info * compptr;
-  boolean need_buffer;
+  boolean need_buffer, do_fancy;
   int h_in_group, v_in_group, h_out_group, v_out_group;
 
   upsample = (my_upsample_ptr)
@@ -314,6 +418,11 @@
 
   if (cinfo->CCIR601_sampling)	/* this isn't supported */
     ERREXIT(cinfo, JERR_CCIR601_NOTIMPL);
+
+  /* jdmainct.c doesn't support context rows when min_DCT_scaled_size = 1,
+   * so don't ask for it.
+   */
+  do_fancy = cinfo->do_fancy_upsampling && _min_DCT_scaled_size > 1;
 
   /* Verify we can handle the sampling factors, select per-component methods,
    * and create storage as needed.
@@ -323,10 +432,10 @@
     /* Compute size of an "input group" after IDCT scaling.  This many samples
      * are to be converted to max_h_samp_factor * max_v_samp_factor pixels.
      */
-    h_in_group = (compptr->h_samp_factor * compptr->DCT_h_scaled_size) /
-		 cinfo->min_DCT_h_scaled_size;
-    v_in_group = (compptr->v_samp_factor * compptr->DCT_v_scaled_size) /
-		 cinfo->min_DCT_v_scaled_size;
+    h_in_group = (compptr->h_samp_factor * _DCT_scaled_size) /
+		 _min_DCT_scaled_size;
+    v_in_group = (compptr->v_samp_factor * _DCT_scaled_size) /
+		 _min_DCT_scaled_size;
     h_out_group = cinfo->max_h_samp_factor;
     v_out_group = cinfo->max_v_samp_factor;
     upsample->rowgroup_height[ci] = v_in_group; /* save for use later */
@@ -341,7 +450,6 @@
       need_buffer = FALSE;
     } else if (h_in_group * 2 == h_out_group &&
 	       v_in_group == v_out_group) {
-<<<<<<< HEAD
       /* Special cases for 2h1v upsampling */
       if (do_fancy && compptr->downsampled_width > 2) {
 	if (jsimd_can_h2v1_fancy_upsample())
@@ -369,14 +477,6 @@
 	else
 	  upsample->methods[ci] = h2v2_upsample;
       }
-=======
-      /* Special case for 2h1v upsampling */
-      upsample->methods[ci] = h2v1_upsample;
-    } else if (h_in_group * 2 == h_out_group &&
-	       v_in_group * 2 == v_out_group) {
-      /* Special case for 2h2v upsampling */
-      upsample->methods[ci] = h2v2_upsample;
->>>>>>> a4ecaacd
     } else if ((h_out_group % h_in_group) == 0 &&
 	       (v_out_group % v_in_group) == 0) {
       /* Generic integral-factors upsampling method */
