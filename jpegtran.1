<<<<<<< HEAD
.TH JPEGTRAN 1 "21 November 2014"
=======
.TH JPEGTRAN 1 "20 September 2015"
>>>>>>> a560e4b4
.SH NAME
jpegtran \- lossless transformation of JPEG files
.SH SYNOPSIS
.B jpegtran
[
.I options
]
[
.I filename
]
.LP
.SH DESCRIPTION
.LP
.B jpegtran
performs various useful transformations of JPEG files.
It can translate the coded representation from one variant of JPEG to another,
for example from baseline JPEG to progressive JPEG or vice versa.  It can also
perform some rearrangements of the image data, for example turning an image
from landscape to portrait format by rotation.
.PP
For EXIF files and JPEG files containing Exif data, you may prefer to use
.B exiftran
instead.
.PP
.B jpegtran
works by rearranging the compressed data (DCT coefficients), without
ever fully decoding the image.  Therefore, its transformations are lossless:
there is no image degradation at all, which would not be true if you used
.B djpeg
followed by
.B cjpeg
to accomplish the same conversion.  But by the same token,
.B jpegtran
cannot perform lossy operations such as changing the image quality.  However,
while the image data is losslessly transformed, metadata can be removed.  See
the
.B \-copy
option for specifics.
.PP
.B jpegtran
reads the named JPEG/JFIF file, or the standard input if no file is
named, and produces a JPEG/JFIF file on the standard output.
.SH OPTIONS
All switch names may be abbreviated; for example,
.B \-optimize
may be written
.B \-opt
or
.BR \-o .
Upper and lower case are equivalent.
British spellings are also accepted (e.g.,
.BR \-optimise ),
though for brevity these are not mentioned below.
.PP
To specify the coded JPEG representation used in the output file,
.B jpegtran
accepts a subset of the switches recognized by
.BR cjpeg :
.TP
.B \-optimize
Perform optimization of entropy encoding parameters.
.TP
.B \-progressive
Create progressive JPEG file.
.TP
.BI \-restart " N"
Emit a JPEG restart marker every N MCU rows, or every N MCU blocks if "B" is
attached to the number.
.TP
.B \-arithmetic
Use arithmetic coding.
.TP
.BI \-scans " file"
Use the scan script given in the specified text file.
.PP
See
.BR cjpeg (1)
for more details about these switches.
If you specify none of these switches, you get a plain baseline-JPEG output
file.  The quality setting and so forth are determined by the input file.
.PP
The image can be losslessly transformed by giving one of these switches:
.TP
.B \-flip horizontal
Mirror image horizontally (left-right).
.TP
.B \-flip vertical
Mirror image vertically (top-bottom).
.TP
.B \-rotate 90
Rotate image 90 degrees clockwise.
.TP
.B \-rotate 180
Rotate image 180 degrees.
.TP
.B \-rotate 270
Rotate image 270 degrees clockwise (or 90 ccw).
.TP
.B \-transpose
Transpose image (across UL-to-LR axis).
.TP
.B \-transverse
Transverse transpose (across UR-to-LL axis).
.PP
The transpose transformation has no restrictions regarding image dimensions.
The other transformations operate rather oddly if the image dimensions are not
a multiple of the iMCU size (usually 8 or 16 pixels), because they can only
transform complete blocks of DCT coefficient data in the desired way.
.PP
.BR jpegtran 's
default behavior when transforming an odd-size image is designed
to preserve exact reversibility and mathematical consistency of the
transformation set.  As stated, transpose is able to flip the entire image
area.  Horizontal mirroring leaves any partial iMCU column at the right edge
untouched, but is able to flip all rows of the image.  Similarly, vertical
mirroring leaves any partial iMCU row at the bottom edge untouched, but is
able to flip all columns.  The other transforms can be built up as sequences
of transpose and flip operations; for consistency, their actions on edge
pixels are defined to be the same as the end result of the corresponding
transpose-and-flip sequence.
.PP
For practical use, you may prefer to discard any untransformable edge pixels
rather than having a strange-looking strip along the right and/or bottom edges
of a transformed image.  To do this, add the
.B \-trim
switch:
.TP
.B \-trim
Drop non-transformable edge blocks.
.IP
Obviously, a transformation with
.B \-trim
is not reversible, so strictly speaking
.B jpegtran
with this switch is not lossless.  Also, the expected mathematical
equivalences between the transformations no longer hold.  For example,
.B \-rot 270 -trim
trims only the bottom edge, but
.B \-rot 90 -trim
followed by
.B \-rot 180 -trim
trims both edges.
.TP
.B \-perfect
If you are only interested in perfect transformations, add the
.B \-perfect
switch.  This causes
.B jpegtran
to fail with an error if the transformation is not perfect.
.IP
For example, you may want to do
.IP
.B (jpegtran \-rot 90 -perfect
.I foo.jpg
.B || djpeg
.I foo.jpg
.B | pnmflip \-r90 | cjpeg)
.IP
<<<<<<< HEAD
to do a perfect rotation, if available, or an approximated one if not.
=======
to do a perfect rotation if available or an approximated one if not.
.PP
We also offer a lossless-crop option, which discards data outside a given
image region but losslessly preserves what is inside.  Like the rotate and
flip transforms, lossless crop is restricted by the current JPEG format: the
upper left corner of the selected region must fall on an iMCU boundary.  If
this does not hold for the given crop parameters, we silently move the upper
left corner up and/or left to make it so, simultaneously increasing the
region dimensions to keep the lower right crop corner unchanged.  (Thus, the
output image covers at least the requested region, but may cover more.)
The adjustment of the region dimensions may be optionally disabled by
attaching an 'f' character ("force") to the width or height number.

The image can be losslessly cropped by giving the switch:
>>>>>>> a560e4b4
.TP
.B \-crop WxH+X+Y
Crop the image to a rectangular region of width W and height H, starting at
point X,Y.  The lossless crop feature discards data outside of a given image
region but losslessly preserves what is inside.  Like the rotate and flip
transforms, lossless crop is restricted by the current JPEG format; the upper
left corner of the selected region must fall on an iMCU boundary.  If it
doesn't, then it is silently moved up and/or left to the nearest iMCU boundary
(the lower right corner is unchanged.)
.PP
A complementary lossless-wipe option is provided to discard (gray out) data
inside a given image region while losslessly preserving what is outside:
.TP
.B \-wipe WxH+X+Y
Wipe (gray out) a rectangular subarea of width W, height H starting at point
X,Y.
.PP
Other not-strictly-lossless transformation switches are:
.TP
.B \-grayscale
Force grayscale output.
.IP
This option discards the chrominance channels if the input image is YCbCr
(ie, a standard color JPEG), resulting in a grayscale JPEG file.  The
luminance channel is preserved exactly, so this is a better method of reducing
to grayscale than decompression, conversion, and recompression.  This switch
is particularly handy for fixing a monochrome picture that was mistakenly
encoded as a color JPEG.  (In such a case, the space savings from getting rid
of the near-empty chroma channels won't be large; but the decoding time for
a grayscale JPEG is substantially less than that for a color JPEG.)
.PP
.B jpegtran
also recognizes these switches that control what to do with "extra" markers,
such as comment blocks:
.TP
.B \-copy none
Copy no extra markers from source file.  This setting suppresses all
comments and other metadata in the source file.
.TP
.B \-copy comments
<<<<<<< HEAD
Copy only comment markers.  This setting copies comments from the source file
but discards any other data that is inessential for image display.
=======
Copy only comment markers.  This setting copies comments from the source file,
but discards any other metadata.
>>>>>>> a560e4b4
.TP
.B \-copy all
Copy all extra markers.  This setting preserves metadata
found in the source file, such as JFIF thumbnails, Exif data, and Photoshop
<<<<<<< HEAD
settings.  In some files, these extra markers can be sizable.
.PP
The default behavior is \fB-copy comments\fR.  (Note: in IJG releases v6 and
v6a, \fBjpegtran\fR always did the equivalent of \fB-copy none\fR.)
=======
settings.  In some files these extra markers can be sizable.  Note that this
option will copy thumbnails as-is; they will not be transformed.
.IP
The default behavior is
.BR "\-copy comments" .
(Note: in IJG releases v6 and v6a,
.B jpegtran
always did the equivalent of
.BR "\-copy none" .)
>>>>>>> a560e4b4
.PP
Additional switches recognized by jpegtran are:
.TP
.BI \-maxmemory " N"
Set limit for amount of memory to use in processing large images.  Value is
in thousands of bytes, or millions of bytes if "M" is attached to the
number.  For example,
.B \-max 4m
selects 4000000 bytes.  If more space is needed, temporary files will be used.
.TP
.BI \-outfile " name"
Send output image to the named file, not to standard output.
.TP
.B \-verbose
Enable debug printout.  More
.BR \-v 's
give more output.  Also, version information is printed at startup.
.TP
.B \-debug
Same as
.BR \-verbose .
.TP
.B \-version
Print version information and exit.
.SH EXAMPLES
.LP
This example converts a baseline JPEG file to progressive form:
.IP
.B jpegtran \-progressive
.I foo.jpg
.B >
.I fooprog.jpg
.PP
This example rotates an image 90 degrees clockwise, discarding any
unrotatable edge pixels:
.IP
.B jpegtran \-rot 90 -trim
.I foo.jpg
.B >
.I foo90.jpg
.SH ENVIRONMENT
.TP
.B JPEGMEM
If this environment variable is set, its value is the default memory limit.
The value is specified as described for the
.B \-maxmemory
switch.
.B JPEGMEM
overrides the default value specified when the program was compiled, and
itself is overridden by an explicit
.BR \-maxmemory .
.SH SEE ALSO
.BR cjpeg (1),
.BR djpeg (1),
.BR rdjpgcom (1),
.BR wrjpgcom (1)
.br
Wallace, Gregory K.  "The JPEG Still Picture Compression Standard",
Communications of the ACM, April 1991 (vol. 34, no. 4), pp. 30-44.
.SH AUTHOR
Independent JPEG Group
.PP
This file was modified by The libjpeg-turbo Project to include only information
relevant to libjpeg-turbo and to wordsmith certain sections.
.SH BUGS
The transform options can't transform odd-size images perfectly.  Use
.B \-trim
or
.B \-perfect
if you don't like the results.
.PP
The entire image is read into memory and then written out again, even in
cases where this isn't really necessary.  Expect swapping on large images,
especially when using the more complex transform options.<|MERGE_RESOLUTION|>--- conflicted
+++ resolved
@@ -1,8 +1,4 @@
-<<<<<<< HEAD
-.TH JPEGTRAN 1 "21 November 2014"
-=======
-.TH JPEGTRAN 1 "20 September 2015"
->>>>>>> a560e4b4
+.TH JPEGTRAN 1 "18 February 2016"
 .SH NAME
 jpegtran \- lossless transformation of JPEG files
 .SH SYNOPSIS
@@ -161,24 +157,19 @@
 .I foo.jpg
 .B | pnmflip \-r90 | cjpeg)
 .IP
-<<<<<<< HEAD
 to do a perfect rotation, if available, or an approximated one if not.
-=======
-to do a perfect rotation if available or an approximated one if not.
-.PP
-We also offer a lossless-crop option, which discards data outside a given
-image region but losslessly preserves what is inside.  Like the rotate and
-flip transforms, lossless crop is restricted by the current JPEG format: the
-upper left corner of the selected region must fall on an iMCU boundary.  If
-this does not hold for the given crop parameters, we silently move the upper
-left corner up and/or left to make it so, simultaneously increasing the
-region dimensions to keep the lower right crop corner unchanged.  (Thus, the
-output image covers at least the requested region, but may cover more.)
-The adjustment of the region dimensions may be optionally disabled by
-attaching an 'f' character ("force") to the width or height number.
+.PP
+This version of \fBjpegtran\fR also offers a lossless crop option, which
+discards data outside of a given image region but losslessly preserves what is
+inside. Like the rotate and flip transforms, lossless crop is restricted by the
+current JPEG format; the upper left corner of the selected region must fall on
+an iMCU boundary.  If it doesn't, then it is silently moved up and/or left to
+the nearest iMCU boundary (the lower right corner is unchanged.)  Thus, the
+output image covers at least the requested region, but it may cover more.  The
+adjustment of the region dimensions may be optionally disabled by attaching
+an 'f' character ("force") to the width or height number.
 
 The image can be losslessly cropped by giving the switch:
->>>>>>> a560e4b4
 .TP
 .B \-crop WxH+X+Y
 Crop the image to a rectangular region of width W and height H, starting at
@@ -189,13 +180,6 @@
 doesn't, then it is silently moved up and/or left to the nearest iMCU boundary
 (the lower right corner is unchanged.)
 .PP
-A complementary lossless-wipe option is provided to discard (gray out) data
-inside a given image region while losslessly preserving what is outside:
-.TP
-.B \-wipe WxH+X+Y
-Wipe (gray out) a rectangular subarea of width W, height H starting at point
-X,Y.
-.PP
 Other not-strictly-lossless transformation switches are:
 .TP
 .B \-grayscale
@@ -219,33 +203,17 @@
 comments and other metadata in the source file.
 .TP
 .B \-copy comments
-<<<<<<< HEAD
 Copy only comment markers.  This setting copies comments from the source file
-but discards any other data that is inessential for image display.
-=======
-Copy only comment markers.  This setting copies comments from the source file,
 but discards any other metadata.
->>>>>>> a560e4b4
 .TP
 .B \-copy all
-Copy all extra markers.  This setting preserves metadata
+Copy all extra markers.  This setting preserves miscellaneous markers
 found in the source file, such as JFIF thumbnails, Exif data, and Photoshop
-<<<<<<< HEAD
-settings.  In some files, these extra markers can be sizable.
+settings.  In some files, these extra markers can be sizable.  Note that this
+option will copy thumbnails as-is; they will not be transformed.
 .PP
 The default behavior is \fB-copy comments\fR.  (Note: in IJG releases v6 and
 v6a, \fBjpegtran\fR always did the equivalent of \fB-copy none\fR.)
-=======
-settings.  In some files these extra markers can be sizable.  Note that this
-option will copy thumbnails as-is; they will not be transformed.
-.IP
-The default behavior is
-.BR "\-copy comments" .
-(Note: in IJG releases v6 and v6a,
-.B jpegtran
-always did the equivalent of
-.BR "\-copy none" .)
->>>>>>> a560e4b4
 .PP
 Additional switches recognized by jpegtran are:
 .TP
